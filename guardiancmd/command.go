package guardiancmd

import (
	"errors"
	"fmt"
	"io"
	"net"
	"os"
	"os/exec"
	"path/filepath"
	"strconv"
	"time"

	"code.cloudfoundry.org/clock"
	"code.cloudfoundry.org/commandrunner"
	"code.cloudfoundry.org/garden/server"
	"code.cloudfoundry.org/guardian/bindata"
	"code.cloudfoundry.org/guardian/gardener"
	"code.cloudfoundry.org/guardian/imageplugin"
	"code.cloudfoundry.org/guardian/kawasaki"
	kawasakifactory "code.cloudfoundry.org/guardian/kawasaki/factory"
	"code.cloudfoundry.org/guardian/kawasaki/iptables"
	"code.cloudfoundry.org/guardian/kawasaki/mtu"
	"code.cloudfoundry.org/guardian/kawasaki/ports"
	"code.cloudfoundry.org/guardian/kawasaki/subnets"
	"code.cloudfoundry.org/guardian/logging"
	"code.cloudfoundry.org/guardian/metrics"
	"code.cloudfoundry.org/guardian/netplugin"
	locksmithpkg "code.cloudfoundry.org/guardian/pkg/locksmith"
	"code.cloudfoundry.org/guardian/properties"
	"code.cloudfoundry.org/guardian/rundmc"
	"code.cloudfoundry.org/guardian/rundmc/bundlerules"
	"code.cloudfoundry.org/guardian/rundmc/depot"
	"code.cloudfoundry.org/guardian/rundmc/goci"
	"code.cloudfoundry.org/guardian/rundmc/peas"
	"code.cloudfoundry.org/guardian/rundmc/peas/privchecker"
	"code.cloudfoundry.org/guardian/rundmc/preparerootfs"
	"code.cloudfoundry.org/guardian/rundmc/processes"
	"code.cloudfoundry.org/guardian/rundmc/runcontainerd"
	"code.cloudfoundry.org/guardian/rundmc/runrunc"
	"code.cloudfoundry.org/guardian/rundmc/runrunc/pid"
	"code.cloudfoundry.org/guardian/rundmc/stopper"
	"code.cloudfoundry.org/guardian/rundmc/users"
	"code.cloudfoundry.org/guardian/sysinfo"
	"code.cloudfoundry.org/idmapper"
	"code.cloudfoundry.org/lager"
	"code.cloudfoundry.org/localip"
	"github.com/cloudfoundry/dropsonde"
	_ "github.com/docker/docker/daemon/graphdriver/aufs" // aufs needed for garden-shed
	_ "github.com/docker/docker/pkg/chrootarchive"       // allow reexec of docker-applyLayer
	"github.com/docker/docker/pkg/reexec"
	"github.com/eapache/go-resiliency/retrier"
	uuid "github.com/nu7hatch/gouuid"
	specs "github.com/opencontainers/runtime-spec/specs-go"
	"github.com/tedsuo/ifrit"
	"github.com/tedsuo/ifrit/sigmon"
)

const containerdNamespace = "garden"

// These are the maximum caps an unprivileged container process ever gets
// (it may get less if the user is not root, see NonRootMaxCaps)
var unprivilegedMaxCaps = []string{
	"CAP_CHOWN",
	"CAP_DAC_OVERRIDE",
	"CAP_FSETID",
	"CAP_FOWNER",
	"CAP_MKNOD",
	"CAP_NET_RAW",
	"CAP_SETGID",
	"CAP_SETUID",
	"CAP_SETFCAP",
	"CAP_SETPCAP",
	"CAP_NET_BIND_SERVICE",
	"CAP_SYS_CHROOT",
	"CAP_KILL",
	"CAP_AUDIT_WRITE",
}

// These are the maximum caps a privileged container process ever gets
// (it may get less if the user is not root, see NonRootMaxCaps)
var privilegedMaxCaps = []string{
	"CAP_AUDIT_CONTROL",
	"CAP_AUDIT_READ",
	"CAP_AUDIT_WRITE",
	"CAP_BLOCK_SUSPEND",
	"CAP_CHOWN",
	"CAP_DAC_OVERRIDE",
	"CAP_DAC_READ_SEARCH",
	"CAP_FOWNER",
	"CAP_FSETID",
	"CAP_IPC_LOCK",
	"CAP_IPC_OWNER",
	"CAP_KILL",
	"CAP_LEASE",
	"CAP_LINUX_IMMUTABLE",
	"CAP_MAC_ADMIN",
	"CAP_MAC_OVERRIDE",
	"CAP_MKNOD",
	"CAP_NET_ADMIN",
	"CAP_NET_BIND_SERVICE",
	"CAP_NET_BROADCAST",
	"CAP_NET_RAW",
	"CAP_SETGID",
	"CAP_SETFCAP",
	"CAP_SETPCAP",
	"CAP_SETUID",
	"CAP_SYS_ADMIN",
	"CAP_SYS_BOOT",
	"CAP_SYS_CHROOT",
	"CAP_SYS_MODULE",
	"CAP_SYS_NICE",
	"CAP_SYS_PACCT",
	"CAP_SYS_PTRACE",
	"CAP_SYS_RAWIO",
	"CAP_SYS_RESOURCE",
	"CAP_SYS_TIME",
	"CAP_SYS_TTY_CONFIG",
	"CAP_SYSLOG",
	"CAP_WAKE_ALARM",
}

type GardenFactory interface {
	WireResolvConfigurer() kawasaki.DnsResolvConfigurer
	WireMkdirer() runrunc.Mkdirer
	CommandRunner() commandrunner.CommandRunner
	WireVolumizer(logger lager.Logger) gardener.Volumizer
	WireCgroupsStarter(logger lager.Logger) gardener.Starter
	WireExecRunner(runMode, runcRoot string, containerRootUID, containerRootGID uint32) runrunc.ExecRunner
	WireRootfsFileCreator() rundmc.RootfsFileCreator
}

// These are the maximum capabilities a non-root user gets whether privileged or unprivileged
// In other words in a privileged container a non-root user still only gets the unprivileged set
// plus CAP_SYS_ADMIN.
var nonRootMaxCaps = append(unprivilegedMaxCaps, "CAP_SYS_ADMIN")

var PrivilegedContainerNamespaces = []specs.LinuxNamespace{
	goci.NetworkNamespace, goci.PIDNamespace, goci.UTSNamespace, goci.IPCNamespace, goci.MountNamespace,
}

var (
	worldReadWrite = os.FileMode(0666)
	fuseDevice     = specs.LinuxDevice{
		Path:     "/dev/fuse",
		Type:     "c",
		Major:    10,
		Minor:    229,
		FileMode: &worldReadWrite,
	}
	allowedDevices = []specs.LinuxDeviceCgroup{
		// runc allows these
		{Access: "m", Type: "c", Major: deviceWildcard(), Minor: deviceWildcard(), Allow: true},
		{Access: "m", Type: "b", Major: deviceWildcard(), Minor: deviceWildcard(), Allow: true},
		{Access: "rwm", Type: "c", Major: intRef(1), Minor: intRef(3), Allow: true},          // /dev/null
		{Access: "rwm", Type: "c", Major: intRef(1), Minor: intRef(8), Allow: true},          // /dev/random
		{Access: "rwm", Type: "c", Major: intRef(1), Minor: intRef(7), Allow: true},          // /dev/full
		{Access: "rwm", Type: "c", Major: intRef(5), Minor: intRef(0), Allow: true},          // /dev/tty
		{Access: "rwm", Type: "c", Major: intRef(1), Minor: intRef(5), Allow: true},          // /dev/zero
		{Access: "rwm", Type: "c", Major: intRef(1), Minor: intRef(9), Allow: true},          // /dev/urandom
		{Access: "rwm", Type: "c", Major: intRef(5), Minor: intRef(1), Allow: true},          // /dev/console
		{Access: "rwm", Type: "c", Major: intRef(136), Minor: deviceWildcard(), Allow: true}, // /dev/pts/*
		{Access: "rwm", Type: "c", Major: intRef(5), Minor: intRef(2), Allow: true},          // /dev/ptmx
		{Access: "rwm", Type: "c", Major: intRef(10), Minor: intRef(200), Allow: true},       // /dev/net/tun

		// We allow these
		{Access: "rwm", Type: fuseDevice.Type, Major: intRef(fuseDevice.Major), Minor: intRef(fuseDevice.Minor), Allow: true},
	}
)

type GdnCommand struct {
	SetupCommand  *SetupCommand  `command:"setup"`
	ServerCommand *ServerCommand `command:"server"`

	// This must be present to stop go-flags complaining, but it's not actually
	// used. We parse this flag outside of the go-flags framework.
	ConfigFilePath string `long:"config" description:"Config file path."`
}

type ServerCommand struct {
	Logger LagerFlag

	Server struct {
		BindIP   IPFlag `long:"bind-ip"   description:"Bind with TCP on the given IP."`
		BindPort uint16 `long:"bind-port" description:"Bind with TCP on the given port."`

		BindSocket string `long:"bind-socket" default:"/tmp/garden.sock" description:"Bind with Unix on the given socket path."`

		DebugBindIP   IPFlag `long:"debug-bind-ip"                   description:"Bind the debug server on the given IP."`
		DebugBindPort uint16 `long:"debug-bind-port" default:"17013" description:"Bind the debug server to the given port."`

		Tag       string `hidden:"true" long:"tag" description:"Optional 2-character identifier used for namespacing global configuration."`
		SkipSetup bool   `long:"skip-setup" description:"Skip the preparation part of the host that requires root privileges"`
	} `group:"Server Configuration"`

	Containers struct {
		Dir                        string `long:"depot" default:"/var/run/gdn/depot" description:"Directory in which to store container data."`
		PropertiesPath             string `long:"properties-path" description:"Path in which to store properties."`
		ConsoleSocketsPath         string `long:"console-sockets-path" description:"Path in which to store temporary sockets"`
		CleanupProcessDirsOnWait   bool   `long:"cleanup-process-dirs-on-wait" description:"Clean up proccess dirs on first invocation of wait"`
		DisablePrivilgedContainers bool   `long:"disable-privileged-containers" description:"Disable creation of privileged containers"`

		UIDMapStart  uint32 `long:"uid-map-start"  default:"1" description:"The lowest numerical subordinate user ID the user is allowed to map"`
		UIDMapLength uint32 `long:"uid-map-length" description:"The number of numerical subordinate user IDs the user is allowed to map"`
		GIDMapStart  uint32 `long:"gid-map-start"  default:"1" description:"The lowest numerical subordinate group ID the user is allowed to map"`
		GIDMapLength uint32 `long:"gid-map-length" description:"The number of numerical subordinate group IDs the user is allowed to map"`

		DefaultRootFS              string        `long:"default-rootfs"     description:"Default rootfs to use when not specified on container creation."`
		DefaultGraceTime           time.Duration `long:"default-grace-time" description:"Default time after which idle containers should expire."`
		DestroyContainersOnStartup bool          `long:"destroy-containers-on-startup" description:"Clean up all the existing containers on startup."`
		ApparmorProfile            string        `long:"apparmor" description:"Apparmor profile to use for unprivileged container processes"`
	} `group:"Container Lifecycle"`

	Bin struct {
		AssetsDir       string   `long:"assets-dir"     default:"/var/gdn/assets" description:"Directory in which to extract packaged assets"`
		Dadoo           FileFlag `long:"dadoo-bin"      description:"Path to the 'dadoo' binary."`
		NSTar           FileFlag `long:"nstar-bin"      description:"Path to the 'nstar' binary."`
		Tar             FileFlag `long:"tar-bin"        description:"Path to the 'tar' binary."`
		IPTables        FileFlag `long:"iptables-bin"  default:"/sbin/iptables" description:"path to the iptables binary"`
		IPTablesRestore FileFlag `long:"iptables-restore-bin"  default:"/sbin/iptables-restore" description:"path to the iptables-restore binary"`
		Init            FileFlag `long:"init-bin"       description:"Path execute as pid 1 inside each container."`
	} `group:"Binary Tools"`

	Runtime struct {
		Plugin          string   `long:"runtime-plugin"       default:"runc" description:"Path to the runtime plugin binary."`
		PluginExtraArgs []string `long:"runtime-plugin-extra-arg" description:"Extra argument to pass to the runtime plugin. Can be specified multiple times."`
	} `group:"Runtime"`

	Graph struct {
		Dir                         string   `long:"graph"                                default:"/var/gdn/graph" description:"Directory on which to store imported rootfs graph data."`
		CleanupThresholdInMegabytes int      `long:"graph-cleanup-threshold-in-megabytes" default:"-1" description:"Disk usage of the graph dir at which cleanup should trigger, or -1 to disable graph cleanup."`
		PersistentImages            []string `long:"persistent-image" description:"Image that should never be garbage collected. Can be specified multiple times."`
	} `group:"Image Graph"`

	Image struct {
		NoPlugin bool `long:"no-image-plugin" description:"Do not use the embedded 'grootfs' image plugin."`

		Plugin          FileFlag `long:"image-plugin"           description:"Path to image plugin binary."`
		PluginExtraArgs []string `long:"image-plugin-extra-arg" description:"Extra argument to pass to the image plugin to create unprivileged images. Can be specified multiple times."`

		PrivilegedPlugin          FileFlag `long:"privileged-image-plugin"           description:"Path to privileged image plugin binary."`
		PrivilegedPluginExtraArgs []string `long:"privileged-image-plugin-extra-arg" description:"Extra argument to pass to the image plugin to create privileged images. Can be specified multiple times."`
	} `group:"Image"`

	Docker struct {
		Registry           string   `long:"docker-registry" default:"registry-1.docker.io" description:"Docker registry API endpoint."`
		InsecureRegistries []string `long:"insecure-docker-registry" description:"Docker registry to allow connecting to even if not secure. Can be specified multiple times."`
	} `group:"Docker Image Fetching"`

	Network struct {
		Pool CIDRFlag `long:"network-pool" default:"10.254.0.0/22" description:"Network range to use for dynamically allocated container subnets."`

		AllowHostAccess bool       `long:"allow-host-access" description:"Allow network access to the host machine."`
		DenyNetworks    []CIDRFlag `long:"deny-network"      description:"Network ranges to which traffic from containers will be denied. Can be specified multiple times."`

		DNSServers           []IPFlag `long:"dns-server" description:"DNS server IP address to use instead of automatically determined servers. Can be specified multiple times."`
		AdditionalDNSServers []IPFlag `long:"additional-dns-server" description:"DNS server IP address to append to the automatically determined servers. Can be specified multiple times."`

		AdditionalHostEntries []string `long:"additional-host-entry" description:"Per line hosts entries. Can be specified multiple times and will be appended verbatim in order to /etc/hosts"`

		ExternalIP             IPFlag `long:"external-ip"                     description:"IP address to use to reach container's mapped ports. Autodetected if not specified."`
		PortPoolStart          uint32 `long:"port-pool-start" default:"61001" description:"Start of the ephemeral port range used for mapped container ports."`
		PortPoolSize           uint32 `long:"port-pool-size"  default:"4534"  description:"Size of the port pool used for mapped container ports."`
		PortPoolPropertiesPath string `long:"port-pool-properties-path" description:"Path in which to store port pool properties."`

		Mtu int `long:"mtu" description:"MTU size for container network interfaces. Defaults to the MTU of the interface used for outbound access by the host. Max allowed value is 1500."`

		Plugin          FileFlag `long:"network-plugin"           description:"Path to network plugin binary."`
		PluginExtraArgs []string `long:"network-plugin-extra-arg" description:"Extra argument to pass to the network plugin. Can be specified multiple times."`
	} `group:"Container Networking"`

	Limits struct {
		CPUQuotaPerShare     uint64 `long:"cpu-quota-per-share" default:"0" description:"Maximum number of microseconds each cpu share assigned to a container allows per quota period"`
		TCPMemoryLimit       uint64 `long:"tcp-memory-limit" default:"0" description:"Set hard limit for the tcp buf memory, value in bytes"`
		DefaultBlockIOWeight uint16 `long:"default-container-blockio-weight" default:"0" description:"Default block IO weight assigned to a container"`
		MaxContainers        uint64 `long:"max-containers" default:"0" description:"Maximum number of containers that can be created."`
		DisableSwapLimit     bool   `long:"disable-swap-limit" description:"Disable swap memory limit"`
	} `group:"Limits"`

	Metrics struct {
		EmissionInterval time.Duration `long:"metrics-emission-interval" default:"1m" description:"Interval on which to emit metrics."`

		DropsondeOrigin      string `long:"dropsonde-origin"      default:"garden-linux"   description:"Origin identifier for Dropsonde-emitted metrics."`
		DropsondeDestination string `long:"dropsonde-destination" default:"127.0.0.1:3457" description:"Destination for Dropsonde-emitted metrics."`
	} `group:"Metrics"`

	Containerd struct {
		Socket                    string `long:"containerd-socket" description:"Path to a containerd socket."`
		UseContainerdForProcesses bool   `long:"use-containerd-for-processes" description:"Use containerd to run processes in containers."`
	} `group:"Containerd"`
}

func init() {
	if reexec.Init() {
		os.Exit(0)
	}
}

func (cmd *ServerCommand) Execute([]string) error {
	// gdn can be compiled for one of two possible run "modes"
	// 1. all-in-one    - this is meant for standalone deployments
	// 2. bosh-deployed - this is meant for deployment via BOSH
	// when compiling an all-in-one gdn, the bindata package will contain a
	// number of compiled assets (e.g. iptables, runc, etc.), thus we check to
	// see if we have any compiled assets here and perform additional setup
	// (e.g. updating bin paths to point to the compiled assets) if required
	if len(bindata.AssetNames()) > 0 {
		depotDir := cmd.Containers.Dir
		err := os.MkdirAll(depotDir, 0755)
		if err != nil {
			fmt.Fprintln(os.Stderr, err)
			os.Exit(1)
		}

		restoredAssetsDir, err := restoreUnversionedAssets(cmd.Bin.AssetsDir)
		if err != nil {
			fmt.Fprintln(os.Stderr, err)
			os.Exit(1)
		}

		cmd.Runtime.Plugin = filepath.Join(restoredAssetsDir, "bin", "runc")
		cmd.Bin.Dadoo = FileFlag(filepath.Join(restoredAssetsDir, "bin", "dadoo"))
		cmd.Bin.Init = FileFlag(filepath.Join(restoredAssetsDir, "bin", "init"))
		cmd.Bin.NSTar = FileFlag(filepath.Join(restoredAssetsDir, "bin", "nstar"))
		cmd.Bin.Tar = FileFlag(filepath.Join(restoredAssetsDir, "bin", "tar"))
		cmd.Bin.IPTables = FileFlag(filepath.Join(restoredAssetsDir, "sbin", "iptables"))
		cmd.Bin.IPTablesRestore = FileFlag(filepath.Join(restoredAssetsDir, "sbin", "iptables-restore"))

<<<<<<< HEAD
		cmd.Network.AllowHostAccess = true

		if !cmd.Image.NoPlugin {
			if cmd.Image.Plugin == "" {
				cmd.Image.Plugin = FileFlag(filepath.Join(restoredAssetsDir, "bin", "grootfs"))
				cmd.Image.PluginExtraArgs = append([]string{
					"--store", "/var/lib/grootfs/store",
					"--tardis-bin", FileFlag(filepath.Join(restoredAssetsDir, "bin", "tardis")).Path(),
					"--log-level", cmd.Logger.LogLevel,
				}, cmd.Image.PluginExtraArgs...)
			}

			if cmd.Image.PrivilegedPlugin == "" {
				cmd.Image.PrivilegedPlugin = FileFlag(filepath.Join(restoredAssetsDir, "bin", "grootfs"))
				cmd.Image.PrivilegedPluginExtraArgs = append([]string{
					"--store", "/var/lib/grootfs/store-privileged",
					"--tardis-bin", FileFlag(filepath.Join(restoredAssetsDir, "bin", "tardis")).Path(),
					"--log-level", cmd.Logger.LogLevel,
				}, cmd.Image.PrivilegedPluginExtraArgs...)
			}

			maxId := mustGetMaxValidUID()
=======
		maxId := mustGetMaxValidUID()
>>>>>>> cf96e31b

			initStoreCmd := newInitStoreCommand(cmd.Image.Plugin.Path(), cmd.Image.PluginExtraArgs)
			initStoreCmd.Args = append(initStoreCmd.Args,
				"--uid-mapping", fmt.Sprintf("0:%d:1", maxId),
				"--uid-mapping", fmt.Sprintf("1:1:%d", maxId-1),
				"--gid-mapping", fmt.Sprintf("0:%d:1", maxId),
				"--gid-mapping", fmt.Sprintf("1:1:%d", maxId-1))
			runCommand(initStoreCmd)

			privInitStoreCmd := newInitStoreCommand(cmd.Image.PrivilegedPlugin.Path(), cmd.Image.PrivilegedPluginExtraArgs)
			runCommand(privInitStoreCmd)
		}
	}

	return <-ifrit.Invoke(sigmon.New(cmd)).Wait()
}

func newInitStoreCommand(pluginPath string, pluginGlobalArgs []string) *exec.Cmd {
	return exec.Command(pluginPath, append(pluginGlobalArgs, "init-store", "--store-size-bytes", strconv.FormatInt(10*1024*1024*1024, 10))...)
}

func runCommand(cmd *exec.Cmd) {
	output, err := cmd.CombinedOutput()
	if err != nil {
		fmt.Fprintf(os.Stderr, "Err: %v Output: %s", err, string(output))
		os.Exit(1)
	}
}

func runningAsRoot() bool {
	return os.Geteuid() == 0
}

func restoreUnversionedAssets(assetsDir string) (string, error) {
	linuxAssetsDir := filepath.Join(assetsDir, "linux")

	_, err := os.Stat(linuxAssetsDir)
	if err == nil {
		return linuxAssetsDir, nil
	}

	err = bindata.RestoreAssets(assetsDir, "linux")
	if err != nil {
		return "", err
	}

	return linuxAssetsDir, nil
}

func (cmd *ServerCommand) idMappings() (idmapper.MappingList, idmapper.MappingList) {
	containerRootUID := mustGetMaxValidUID()
	containerRootGID := mustGetMaxValidUID()
	if !runningAsRoot() {
		containerRootUID = os.Geteuid()
		containerRootGID = os.Getegid()
	}

	cmd.calculateDefaultMappingLengths(containerRootUID, containerRootGID)

	uidMappings := idmapper.MappingList{
		{
			ContainerID: 0,
			HostID:      uint32(containerRootUID),
			Size:        1,
		},
		{
			ContainerID: 1,
			HostID:      cmd.Containers.UIDMapStart,
			Size:        cmd.Containers.UIDMapLength,
		},
	}
	gidMappings := idmapper.MappingList{
		{
			ContainerID: 0,
			HostID:      uint32(containerRootGID),
			Size:        1,
		},
		{
			ContainerID: 1,
			HostID:      cmd.Containers.GIDMapStart,
			Size:        cmd.Containers.GIDMapLength,
		},
	}
	return uidMappings, gidMappings
}

func (cmd *ServerCommand) Run(signals <-chan os.Signal, ready chan<- struct{}) error {
	logger, reconfigurableSink := cmd.Logger.Logger("guardian")

	factory := cmd.NewGardenFactory()

	propManager, err := cmd.loadProperties(logger, cmd.Containers.PropertiesPath)
	if err != nil {
		return err
	}

	portPool, err := cmd.wirePortPool(logger)
	if err != nil {
		return err
	}

	networker, iptablesStarter, err := cmd.wireNetworker(logger, factory, propManager, portPool)
	if err != nil {
		logger.Error("failed-to-wire-networker", err)
		return err
	}

	restorer := gardener.NewRestorer(networker)
	if cmd.Containers.DestroyContainersOnStartup {
		restorer = &gardener.NoopRestorer{}
	}

	volumizer := factory.WireVolumizer(logger)

	starters := []gardener.Starter{}
	if !cmd.Server.SkipSetup {
		starters = append(starters, factory.WireCgroupsStarter(logger))
	}
	if cmd.Network.Plugin.Path() == "" {
		starters = append(starters, iptablesStarter)
	}

	var bulkStarter gardener.BulkStarter = gardener.NewBulkStarter(starters)
	peaCleaner := cmd.wirePeaCleaner(factory, volumizer)

	containerizer, err := cmd.wireContainerizer(logger, factory, propManager, volumizer, peaCleaner)
	if err != nil {
		logger.Error("failed-to-wire-containerizer", err)
		return err
	}

	backend := &gardener.Gardener{
		UidGenerator:    wireUIDGenerator(),
		BulkStarter:     bulkStarter,
		SysInfoProvider: sysinfo.NewResourcesProvider(cmd.Containers.Dir),
		Networker:       networker,
		Volumizer:       volumizer,
		Containerizer:   containerizer,
		PropertyManager: propManager,
		MaxContainers:   cmd.Limits.MaxContainers,
		Restorer:        restorer,
		PeaCleaner:      peaCleaner,

		// We want to be able to disable privileged containers independently of
		// whether or not gdn is running as root.
		AllowPrivilgedContainers: !cmd.Containers.DisablePrivilgedContainers,

		Logger: logger,
	}

	var listenNetwork, listenAddr string
	if cmd.Server.BindIP != nil {
		listenNetwork = "tcp"
		listenAddr = fmt.Sprintf("%s:%d", cmd.Server.BindIP.IP(), cmd.Server.BindPort)
	} else {
		listenNetwork = "unix"
		listenAddr = cmd.Server.BindSocket
	}

	gardenServer := server.New(listenNetwork, listenAddr, cmd.Containers.DefaultGraceTime, backend, logger.Session("api"))

	cmd.initializeDropsonde(logger)

	metricsProvider := cmd.wireMetricsProvider(logger)

	debugServerMetrics := map[string]func() int{
		"numCPUS":       metricsProvider.NumCPU,
		"numGoRoutines": metricsProvider.NumGoroutine,
		"loopDevices":   metricsProvider.LoopDevices,
		"backingStores": metricsProvider.BackingStores,
		"depotDirs":     metricsProvider.DepotDirs,
	}

	periodicMetronMetrics := map[string]func() int{
		"DepotDirs": metricsProvider.DepotDirs,
	}

	if cmd.Image.Plugin == "" && cmd.Image.PrivilegedPlugin == "" {
		periodicMetronMetrics["LoopDevices"] = metricsProvider.LoopDevices
		periodicMetronMetrics["BackingStores"] = metricsProvider.BackingStores
	}

	metronNotifier := cmd.wireMetronNotifier(logger, periodicMetronMetrics)
	metronNotifier.Start()

	if cmd.Server.DebugBindIP != nil {
		addr := fmt.Sprintf("%s:%d", cmd.Server.DebugBindIP.IP(), cmd.Server.DebugBindPort)
		metrics.StartDebugServer(addr, reconfigurableSink, debugServerMetrics)
	}

	if err := backend.Start(); err != nil {
		logger.Error("starting-guardian-backend", err)
		return err
	}
	if err := gardenServer.SetupBomberman(); err != nil {
		logger.Error("setting-up-bomberman", err)
		return err
	}
	if err := startServer(gardenServer, logger); err != nil {
		return err
	}

	close(ready)

	logger.Info("started", lager.Data{
		"network": listenNetwork,
		"addr":    listenAddr,
	})

	<-signals

	gardenServer.Stop()

	cmd.saveProperties(logger, cmd.Containers.PropertiesPath, propManager)

	portPoolState := portPool.RefreshState()
	ports.SaveState(cmd.Network.PortPoolPropertiesPath, portPoolState)

	return nil
}

func (cmd *ServerCommand) wirePeaCleaner(factory GardenFactory, volumizer gardener.Volumizer) gardener.PeaCleaner {
	cmdRunner := factory.CommandRunner()
	runcLogRunner := runrunc.NewLogRunner(cmdRunner, runrunc.LogDir(os.TempDir()).GenerateLogFile)
	runcBinary := goci.RuncBinary{Path: cmd.Runtime.Plugin, Root: cmd.computeRuncRoot()}

	runcDeleter := runrunc.NewDeleter(runcLogRunner, runcBinary)
	return peas.NewPeaCleaner(runcDeleter, volumizer, cmd.Containers.Dir)
}

func (cmd *ServerCommand) calculateDefaultMappingLengths(containerRootUID, containerRootGID int) {
	if cmd.Containers.UIDMapLength == 0 {
		cmd.Containers.UIDMapLength = uint32(containerRootUID) - cmd.Containers.UIDMapStart
	}

	if cmd.Containers.GIDMapLength == 0 {
		cmd.Containers.GIDMapLength = uint32(containerRootGID) - cmd.Containers.GIDMapStart
	}
}

func wireUIDGenerator() gardener.UidGeneratorFunc {
	return gardener.UidGeneratorFunc(func() string { return mustStringify(uuid.NewV4()) })
}

func startServer(gardenServer *server.GardenServer, logger lager.Logger) error {
	socketFDStr := os.Getenv("SOCKET2ME_FD")
	if socketFDStr == "" {
		go func() {
			if err := gardenServer.ListenAndServe(); err != nil {
				logger.Fatal("failed-to-start-server", err)
			}
		}()
		return nil
	}

	socketFD, err := strconv.Atoi(socketFDStr)
	if err != nil {
		return err
	}

	if err = ensureServerSocketDoesNotLeak(uintptr(socketFD)); err != nil {
		logger.Error("failed-to-set-cloexec-on-server-socket", err)
		return err
	}

	listener, err := net.FileListener(os.NewFile(uintptr(socketFD), fmt.Sprintf("/proc/self/fd/%d", socketFD)))
	if err != nil {
		logger.Error("failed-to-listen-on-socket-fd", err)
		return err
	}

	go func() {
		if err := gardenServer.Serve(listener); err != nil {
			logger.Fatal("failed-to-start-server", err)
		}
	}()

	return nil
}

func (cmd *ServerCommand) loadProperties(logger lager.Logger, propertiesPath string) (*properties.Manager, error) {
	propManager, err := properties.Load(propertiesPath)
	if err != nil {
		logger.Error("failed-to-load-properties", err, lager.Data{"propertiesPath": propertiesPath})
		return &properties.Manager{}, err
	}

	return propManager, nil
}

func (cmd *ServerCommand) saveProperties(logger lager.Logger, propertiesPath string, propManager *properties.Manager) {
	if propertiesPath != "" {
		err := properties.Save(propertiesPath, propManager)
		if err != nil {
			logger.Error("failed-to-save-properties", err, lager.Data{"propertiesPath": propertiesPath})
		}
	}
}

func (cmd *ServerCommand) wirePortPool(logger lager.Logger) (*ports.PortPool, error) {
	portPoolState, err := ports.LoadState(cmd.Network.PortPoolPropertiesPath)
	if err != nil {
		if _, ok := err.(ports.StateFileNotFoundError); ok {
			logger.Info("no-port-pool-state-to-recover-starting-clean")
		} else {
			logger.Error("failed-to-parse-port-pool-properties", err)
		}
	}

	portPool, err := ports.NewPool(
		cmd.Network.PortPoolStart,
		cmd.Network.PortPoolSize,
		portPoolState,
	)
	if err != nil {
		return nil, fmt.Errorf("invalid pool range: %s", err)
	}
	return portPool, nil
}

func (cmd *ServerCommand) wireDepot(bundleGenerator depot.BundleGenerator, bundleSaver depot.BundleSaver, bindMountSourceCreator depot.BindMountSourceCreator) *depot.DirectoryDepot {
	return depot.New(cmd.Containers.Dir, bundleGenerator, bundleSaver, bindMountSourceCreator)
}

func extractIPs(ipflags []IPFlag) []net.IP {
	ips := make([]net.IP, len(ipflags))
	for i, ipflag := range ipflags {
		ips[i] = ipflag.IP()
	}
	return ips
}

func (cmd *ServerCommand) wireNetworker(log lager.Logger, factory GardenFactory, propManager kawasaki.ConfigStore, portPool *ports.PortPool) (gardener.Networker, gardener.Starter, error) {
	externalIP, err := defaultExternalIP(cmd.Network.ExternalIP)
	if err != nil {
		return nil, nil, err
	}

	dnsServers := extractIPs(cmd.Network.DNSServers)
	additionalDNSServers := extractIPs(cmd.Network.AdditionalDNSServers)

	if cmd.Network.Plugin.Path() != "" {
		resolvConfigurer := factory.WireResolvConfigurer()
		externalNetworker := netplugin.New(
			factory.CommandRunner(),
			propManager,
			externalIP,
			dnsServers,
			additionalDNSServers,
			resolvConfigurer,
			cmd.Network.Plugin.Path(),
			cmd.Network.PluginExtraArgs,
		)
		return externalNetworker, externalNetworker, nil
	}

	var denyNetworksList []string
	for _, network := range cmd.Network.DenyNetworks {
		denyNetworksList = append(denyNetworksList, network.String())
	}

	interfacePrefix := fmt.Sprintf("w%s", cmd.Server.Tag)
	chainPrefix := fmt.Sprintf("w-%s-", cmd.Server.Tag)
	idGenerator := kawasaki.NewSequentialIDGenerator(time.Now().UnixNano())
	locksmith := &locksmithpkg.FileSystem{}

	iptRunner := &logging.Runner{CommandRunner: factory.CommandRunner(), Logger: log.Session("iptables-runner")}
	ipTables := iptables.New(cmd.Bin.IPTables.Path(), cmd.Bin.IPTablesRestore.Path(), iptRunner, locksmith, chainPrefix)
	nonLoggingIPTables := iptables.New(cmd.Bin.IPTables.Path(), cmd.Bin.IPTablesRestore.Path(), factory.CommandRunner(), locksmith, chainPrefix)
	ipTablesStarter := iptables.NewStarter(nonLoggingIPTables, cmd.Network.AllowHostAccess, interfacePrefix, denyNetworksList, cmd.Containers.DestroyContainersOnStartup, log)
	ruleTranslator := iptables.NewRuleTranslator()

	containerMtu := cmd.Network.Mtu
	if containerMtu == 0 {
		containerMtu, err = mtu.MTU(externalIP.String())
		if err != nil {
			return nil, nil, err
		}
	}

	networker := kawasaki.New(
		kawasaki.SpecParserFunc(kawasaki.ParseSpec),
		subnets.NewPool(cmd.Network.Pool.CIDR()),
		kawasaki.NewConfigCreator(idGenerator, interfacePrefix, chainPrefix, externalIP, dnsServers, additionalDNSServers, cmd.Network.AdditionalHostEntries, containerMtu),
		propManager,
		kawasakifactory.NewDefaultConfigurer(ipTables, cmd.Containers.Dir),
		portPool,
		iptables.NewPortForwarder(ipTables),
		iptables.NewFirewallOpener(ruleTranslator, ipTables),
	)

	return networker, ipTablesStarter, nil
}

func (cmd *ServerCommand) wireImagePlugin(commandRunner commandrunner.CommandRunner, uid, gid int) gardener.Volumizer {
	var unprivilegedCommandCreator imageplugin.CommandCreator = &imageplugin.NotImplementedCommandCreator{
		Err: errors.New("no image_plugin provided"),
	}

	var privilegedCommandCreator imageplugin.CommandCreator = &imageplugin.NotImplementedCommandCreator{
		Err: errors.New("no privileged_image_plugin provided"),
	}

	if cmd.Image.Plugin.Path() != "" {
		unprivilegedCommandCreator = &imageplugin.DefaultCommandCreator{
			BinPath:   cmd.Image.Plugin.Path(),
			ExtraArgs: cmd.Image.PluginExtraArgs,
		}
	}

	if cmd.Image.PrivilegedPlugin.Path() != "" {
		privilegedCommandCreator = &imageplugin.DefaultCommandCreator{
			BinPath:   cmd.Image.PrivilegedPlugin.Path(),
			ExtraArgs: cmd.Image.PrivilegedPluginExtraArgs,
		}
	}

	imagePlugin := &imageplugin.ImagePlugin{
		UnprivilegedCommandCreator: unprivilegedCommandCreator,
		PrivilegedCommandCreator:   privilegedCommandCreator,
		ImageSpecCreator:           imageplugin.NewOCIImageSpecCreator(cmd.Containers.Dir),
		CommandRunner:              commandRunner,
		DefaultRootfs:              cmd.Containers.DefaultRootFS,
	}

	return gardener.NewVolumeProvider(imagePlugin, imagePlugin, gardener.CommandFactory(preparerootfs.Command), commandRunner, uid, gid)
}

func (cmd *ServerCommand) wireContainerizer(log lager.Logger, factory GardenFactory,
	properties gardener.PropertyManager, volumizer peas.Volumizer, peaCleaner gardener.PeaCleaner) (*rundmc.Containerizer, error) {

	initMount, initPath := initBindMountAndPath(cmd.Bin.Init.Path())

	defaultMounts := append(defaultBindMounts(), initMount)
	privilegedMounts := append(defaultMounts, privilegedMounts()...)
	unprivilegedMounts := append(defaultMounts, unprivilegedMounts()...)

	// TODO centralize knowledge of garden -> runc capability schema translation
	baseProcess := specs.Process{
		Capabilities: &specs.LinuxCapabilities{
			Effective:   unprivilegedMaxCaps,
			Bounding:    unprivilegedMaxCaps,
			Inheritable: unprivilegedMaxCaps,
			Permitted:   unprivilegedMaxCaps,
		},
		Args:        []string{initPath},
		Cwd:         "/",
		ConsoleSize: &specs.Box{},
	}

	baseBundle := goci.Bundle().
		WithNamespaces(PrivilegedContainerNamespaces...).
		WithRootFS(cmd.Containers.DefaultRootFS).
		WithProcess(baseProcess).
		WithRootFSPropagation("private")

	uidMappings, gidMappings := cmd.idMappings()
	unprivilegedBundle := baseBundle.
		WithNamespace(goci.UserNamespace).
		WithUIDMappings(uidMappings...).
		WithGIDMappings(gidMappings...).
		WithMounts(unprivilegedMounts...).
		WithMaskedPaths(defaultMaskedPaths())

	unprivilegedBundle.Spec.Linux.Seccomp = seccomp
	if cmd.Containers.ApparmorProfile != "" {
		unprivilegedBundle = unprivilegedBundle.WithApparmorProfile(cmd.Containers.ApparmorProfile)
	}
	privilegedBundle := baseBundle.
		WithMounts(privilegedMounts...).
		WithDevices(getPrivilegedDevices()...).
		WithCapabilities(privilegedMaxCaps...).
		WithDeviceRestrictions(append(
			[]specs.LinuxDeviceCgroup{{Allow: false, Access: "rwm"}},
			allowedDevices...,
		))

	log.Debug("base-bundles", lager.Data{
		"privileged":   privilegedBundle,
		"unprivileged": unprivilegedBundle,
	})

	cgroupRootPath := "garden"
	if cmd.Server.Tag != "" {
		cgroupRootPath = fmt.Sprintf("%s-%s", cgroupRootPath, cmd.Server.Tag)
	}

	bundleRules := []rundmc.BundlerRule{
		bundlerules.Base{
			PrivilegedBase:   privilegedBundle,
			UnprivilegedBase: unprivilegedBundle,
		},
		bundlerules.Namespaces{},
		bundlerules.CGroupPath{
			Path: cgroupRootPath,
		},
		wireMounts(),
		bundlerules.Env{},
		bundlerules.Hostname{},
		bundlerules.Windows{},
		bundlerules.RootFS{},
		bundlerules.Limits{
			CpuQuotaPerShare: cmd.Limits.CPUQuotaPerShare,
			TCPMemoryLimit:   int64(cmd.Limits.TCPMemoryLimit),
			BlockIOWeight:    cmd.Limits.DefaultBlockIOWeight,
			DisableSwapLimit: cmd.Limits.DisableSwapLimit,
		},
	}
	template := &rundmc.BundleTemplate{Rules: bundleRules}

	bundleSaver := &goci.BundleSaver{}
	bindMountSourceCreator := wireBindMountSourceCreator(uidMappings, gidMappings)
	depot := cmd.wireDepot(template, bundleSaver, bindMountSourceCreator)

	bndlLoader := &goci.BndlLoader{}
	processBuilder := processes.NewBuilder(wireEnvFunc(), nonRootMaxCaps)

	cmdRunner := factory.CommandRunner()
	runcLogRunner := runrunc.NewLogRunner(cmdRunner, runrunc.LogDir(os.TempDir()).GenerateLogFile)
	runcRoot := cmd.computeRuncRoot()
	runcBinary := goci.RuncBinary{Path: cmd.Runtime.Plugin, Root: runcRoot}

	pidFileReader := wirePidfileReader()
	privilegeChecker := &privchecker.PrivilegeChecker{BundleLoader: bndlLoader}
	runcDeleter := runrunc.NewDeleter(runcLogRunner, runcBinary)

	var runner rundmc.OCIRuntime
	var pidGetter peas.ProcessPidGetter
	var peaPidGetter peas.ProcessPidGetter = &pid.ContainerPidGetter{Depot: depot, PidFileReader: pidFileReader}
	var peaCreator *peas.PeaCreator

	userLookupper := users.LookupFunc(users.LookupUser)

	wireExecerFunc := func(pidGetter runrunc.PidGetter) *runrunc.Execer {
		return runrunc.NewExecer(bndlLoader, processBuilder, factory.WireMkdirer(),
			userLookupper, factory.WireExecRunner("exec", runcRoot, uint32(uidMappings.Map(0)), uint32(gidMappings.Map(0))), pidGetter)
	}

	statser := runrunc.NewStatser(runcLogRunner, runcBinary)

	var useNestedCgroups bool
	var execRunner runrunc.ExecRunner = factory.WireExecRunner("run", runcRoot, uint32(uidMappings.Map(0)), uint32(gidMappings.Map(0)))
	if cmd.useContainerd() {
		var err error
		var peaRunner *runcontainerd.RunContainerPea
		runner, peaRunner, pidGetter, err = wireContainerd(cmd.Containerd.Socket, bndlLoader, processBuilder, userLookupper, wireExecerFunc, statser, cmd.Containerd.UseContainerdForProcesses)
		if err != nil {
			return nil, err
		}

		if cmd.Containerd.UseContainerdForProcesses {
			peaPidGetter = pidGetter
			execRunner = peaRunner
			useNestedCgroups = true
		}
	} else {
		pidGetter = &pid.ContainerPidGetter{Depot: depot, PidFileReader: pidFileReader}
		runner = runrunc.New(
			cmdRunner,
			runcLogRunner,
			runcBinary,
			cmd.Runtime.Plugin,
			cmd.Runtime.PluginExtraArgs,
			wireExecerFunc(pidGetter),
			statser,
		)
	}

	eventStore := rundmc.NewEventStore(properties)
	stateStore := rundmc.NewStateStore(properties)

	peaCreator = &peas.PeaCreator{
		Volumizer:              volumizer,
		PidGetter:              pidGetter,
		PrivilegedGetter:       privilegeChecker,
		BindMountSourceCreator: bindMountSourceCreator,
		BundleGenerator:        template,
		ProcessBuilder:         processBuilder,
		BundleSaver:            bundleSaver,
		ExecRunner:             execRunner,
		RuncDeleter:            runcDeleter,
		PeaCleaner:             peaCleaner,
		NestedCgroups:          useNestedCgroups,
	}

	peaUsernameResolver := &peas.PeaUsernameResolver{
		PidGetter:     peaPidGetter,
		PeaCreator:    peaCreator,
		Loader:        bndlLoader,
		UserLookupper: users.LookupFunc(users.LookupUser),
	}

	nstar := rundmc.NewNstarRunner(cmd.Bin.NSTar.Path(), cmd.Bin.Tar.Path(), cmdRunner)
	stopper := stopper.New(stopper.NewRuncStateCgroupPathResolver(runcRoot), nil, retrier.New(retrier.ConstantBackoff(10, 1*time.Second), nil))
	return rundmc.New(depot, runner, bndlLoader, nstar, stopper, eventStore, stateStore, factory.WireRootfsFileCreator(), peaCreator, peaUsernameResolver), nil
}

func (cmd *ServerCommand) useContainerd() bool {
	return cmd.Containerd.Socket != ""
}

func wirePidfileReader() *pid.FileReader {
	return &pid.FileReader{
		Clock:         clock.NewClock(),
		Timeout:       10 * time.Second,
		SleepInterval: time.Millisecond * 100,
	}
}

func (cmd *ServerCommand) wireMetricsProvider(log lager.Logger) *metrics.MetricsProvider {
	var backingStoresPath string
	if cmd.Graph.Dir != "" {
		backingStoresPath = filepath.Join(cmd.Graph.Dir, "backing_stores")
	}

	return metrics.NewMetricsProvider(log, backingStoresPath, cmd.Containers.Dir)
}

func (cmd *ServerCommand) wireMetronNotifier(log lager.Logger, metricsProvider metrics.Metrics) *metrics.PeriodicMetronNotifier {
	return metrics.NewPeriodicMetronNotifier(
		log, metricsProvider, cmd.Metrics.EmissionInterval, clock.NewClock(),
	)
}

func wireBindMountSourceCreator(uidMappings, gidMappings idmapper.MappingList) depot.BindMountSourceCreator {
	return &depot.DepotBindMountSourceCreator{
		BindMountPoints:      bindMountPoints(),
		Chowner:              &depot.OSChowner{},
		ContainerRootHostUID: uidMappings.Map(0),
		ContainerRootHostGID: gidMappings.Map(0),
	}
}

func (cmd *ServerCommand) initializeDropsonde(log lager.Logger) {
	err := dropsonde.Initialize(cmd.Metrics.DropsondeDestination, cmd.Metrics.DropsondeOrigin)
	if err != nil {
		log.Error("failed to initialize dropsonde", err)
	}
}

func defaultExternalIP(ip IPFlag) (net.IP, error) {
	if ip != nil {
		return ip.IP(), nil
	}

	localIP, err := localip.LocalIP()
	if err != nil {
		return nil, fmt.Errorf("Couldn't determine local IP to use for --external-ip parameter. You can use the --external-ip flag to pass an external IP explicitly.")
	}

	return net.ParseIP(localIP), nil
}

func defaultMaskedPaths() []string {
	return []string{
		"/proc/kcore",
		"/proc/latency_stats",
		"/proc/sched_debug",
		"/proc/scsi",
		"/proc/timer_list",
		"/proc/timer_stats",
		"/proc/keys",
		"/sys/firmware",
	}
}

func mustStringify(s interface{}, e error) string {
	if e != nil {
		panic(e)
	}

	return fmt.Sprintf("%s", s)
}

func mustOpen(path string) io.ReadCloser {
	if r, err := os.Open(path); err != nil {
		panic(err)
	} else {
		return r
	}
}

func deviceWildcard() *int64 {
	return intRef(-1)
}

func intRef(i int64) *int64 {
	return &i
}<|MERGE_RESOLUTION|>--- conflicted
+++ resolved
@@ -326,9 +326,6 @@
 		cmd.Bin.IPTables = FileFlag(filepath.Join(restoredAssetsDir, "sbin", "iptables"))
 		cmd.Bin.IPTablesRestore = FileFlag(filepath.Join(restoredAssetsDir, "sbin", "iptables-restore"))
 
-<<<<<<< HEAD
-		cmd.Network.AllowHostAccess = true
-
 		if !cmd.Image.NoPlugin {
 			if cmd.Image.Plugin == "" {
 				cmd.Image.Plugin = FileFlag(filepath.Join(restoredAssetsDir, "bin", "grootfs"))
@@ -349,9 +346,6 @@
 			}
 
 			maxId := mustGetMaxValidUID()
-=======
-		maxId := mustGetMaxValidUID()
->>>>>>> cf96e31b
 
 			initStoreCmd := newInitStoreCommand(cmd.Image.Plugin.Path(), cmd.Image.PluginExtraArgs)
 			initStoreCmd.Args = append(initStoreCmd.Args,
